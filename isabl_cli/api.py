--- conflicted
+++ resolved
@@ -9,11 +9,11 @@
 import subprocess
 import time
 
-from munch import Munch
 from requests.packages.urllib3.exceptions import InsecureRequestWarning
 from six import iteritems
 import click
 import requests
+from munch import Munch
 
 from isabl_cli import utils
 from isabl_cli.settings import import_from_string
@@ -232,13 +232,6 @@
     Returns:
         types.SimpleNamespace: loaded with data returned from the API.
     """
-<<<<<<< HEAD
-    return api_request(
-        "get",
-        url=f"/{endpoint}/{identifier}",
-        params={"fields": fields} if fields else {},
-    ).json()
-=======
     return isablfy(
         api_request(
             "get",
@@ -246,7 +239,6 @@
             params={"fields": fields} if fields else {},
         ).json()
     )
->>>>>>> 8f9c73a8
 
 
 def create_instance(endpoint, **data):
@@ -260,11 +252,7 @@
     Returns:
         types.SimpleNamespace: loaded with data returned from the API.
     """
-<<<<<<< HEAD
-    return api_request("post", url=endpoint, json=data).json()
-=======
     return isablfy(api_request("post", url=endpoint, json=data).json())
->>>>>>> 8f9c73a8
 
 
 def patch_instance(endpoint, identifier, **data):
@@ -360,11 +348,8 @@
 
             if names:
                 instances += iterate(**{"name__in": ",".join(names), **filters})
-<<<<<<< HEAD
-=======
 
     return isablfy(instances)
->>>>>>> 8f9c73a8
 
 
 def get_experiments(identifiers=None, **filters):
